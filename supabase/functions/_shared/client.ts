--- conflicted
+++ resolved
@@ -13,7 +13,12 @@
   },
 })
 
-<<<<<<< HEAD
+type Pipeline = 'content' | 'pageperfect'
+
+function getEventsTable(pipeline: Pipeline) {
+  return pipeline === 'content' ? 'content_job_events' : 'pageperfect_job_events'
+}
+
 function toNumber(value: unknown): number | undefined {
   if (typeof value === 'number') return value
   if (typeof value === 'string' && value.trim() !== '') {
@@ -64,10 +69,16 @@
   }
 }
 
-export async function insertEvent(jobId: string, status: string, message: string, metadata: Record<string, unknown> = {}) {
+export async function insertEventForPipeline(
+  pipeline: Pipeline,
+  jobId: string,
+  status: string,
+  message: string,
+  metadata: Record<string, unknown> = {},
+  stage?: string
+) {
   const timestamp = new Date().toISOString()
-  const stage = typeof metadata.stage === 'string' ? metadata.stage : undefined
-  const attempt = toNumber((metadata as Record<string, unknown>)?.attempt ?? (metadata as Record<string, unknown>)?.attempt_count)
+  const attemptVal = toNumber((metadata as Record<string, unknown>)?.attempt ?? (metadata as Record<string, unknown>)?.attempt_count)
   const messageId = toNumber((metadata as Record<string, unknown>)?.message_id ?? (metadata as Record<string, unknown>)?.msg_id)
   const latencyMs = toNumber((metadata as Record<string, unknown>)?.latency_ms ?? (metadata as Record<string, unknown>)?.latency)
   const priority = toNumber((metadata as Record<string, unknown>)?.priority)
@@ -75,11 +86,12 @@
 
   const logPayload = {
     type: 'job_event',
+    pipeline,
     job_id: jobId,
     stage,
     status,
     message,
-    attempt,
+    attempt: attemptVal,
     message_id: messageId,
     latency_ms: latencyMs,
     priority,
@@ -89,46 +101,27 @@
 
   console.log(JSON.stringify({ ...logPayload, metadata }))
 
-  const { error } = await supabaseAdmin.from('content_job_events').insert({
-    job_id: jobId,
-    stage,
-=======
-type Pipeline = 'content' | 'pageperfect'
-
-function getEventsTable(pipeline: Pipeline) {
-  return pipeline === 'content' ? 'content_job_events' : 'pageperfect_job_events'
-}
-
-export async function insertEventForPipeline(
-  pipeline: Pipeline,
-  jobId: string,
-  status: string,
-  message: string,
-  metadata: Record<string, unknown> = {},
-  stage?: string
-) {
   const { error } = await supabaseAdmin.from(getEventsTable(pipeline)).insert({
     job_id: jobId ?? null,
     stage: stage ?? null,
->>>>>>> 32cb053a
     status,
     message,
     metadata,
   })
-
+  
   if (error) {
     console.error(`Failed to insert ${pipeline} job event`, error)
   }
-<<<<<<< HEAD
 
-  if (stage && (status === 'error' || status === 'failed')) {
+  // Record metrics for content pipeline only (observability focus)
+  if (pipeline === 'content' && stage && (status === 'error' || status === 'failed')) {
     await recordMetric({
       jobId,
       stage,
       metricType: 'failure',
       value: 1,
       messageId,
-      attempt,
+      attempt: attemptVal,
       priority,
       metadata: {
         status,
@@ -138,10 +131,8 @@
       },
     })
   }
-=======
 }
 
 export async function insertEvent(jobId: string, status: string, message: string, metadata: Record<string, unknown> = {}) {
   return insertEventForPipeline('content', jobId, status, message, metadata)
->>>>>>> 32cb053a
 }